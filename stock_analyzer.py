--- conflicted
+++ resolved
@@ -1,22 +1,30 @@
-<<<<<<< HEAD
 import pandas as pd
 import numpy as np
 from datetime import datetime, timedelta
 import os
 import requests
-from typing import Dict, List, Optional, Tuple
+from typing import Dict, List, Optional, Tuple, Generator
 from dotenv import load_dotenv
+import json
+from logger import get_logger, get_stream_logger
+
+# 获取日志器
+logger = get_logger()
+stream_logger = get_stream_logger()
 
 class StockAnalyzer:
-    def __init__(self, initial_cash=1000000):
+    def __init__(self, initial_cash=1000000, custom_api_url=None, custom_api_key=None, custom_api_model=None, custom_api_timeout=60):
         
         # 加载环境变量
         load_dotenv()
         
-        # 设置 API
-        self.API_URL = os.getenv('API_URL')
-        self.API_KEY = os.getenv('API_KEY')
-        self.API_TIMEOUT = int(os.getenv('API_TIMEOUT', '60'))  
+        # 设置 API 配置，优先使用自定义配置，否则使用环境变量
+        self.API_URL = custom_api_url or os.getenv('API_URL')
+        self.API_KEY = custom_api_key or os.getenv('API_KEY')
+        self.API_TIMEOUT = custom_api_timeout or int(os.getenv('API_TIMEOUT', '60'))  
+        self.API_MODEL = custom_api_model or os.getenv('API_MODEL', 'gpt-3.5-turbo')
+        
+        logger.debug(f"初始化StockAnalyzer: API_URL={self.API_URL}, API_MODEL={self.API_MODEL}, API_KEY={'已提供' if self.API_KEY else '未提供'}")
         
         # 配置参数
         self.params = {
@@ -206,9 +214,10 @@
             print(f"计算评分时出错: {str(e)}")
             raise
             
-    def get_ai_analysis(self, df, stock_code):
-        """使用 Gemini 进行 AI 分析"""
+    def get_ai_analysis(self, df, stock_code, stream=False):
+        """使用 OpenAI 进行 AI 分析"""
         try:
+            logger.info(f"开始AI分析股票 {stock_code}, 流式模式: {stream}")
             recent_data = df.tail(14).to_dict('records')
             
             technical_summary = {
@@ -238,356 +247,6 @@
             请基于技术指标和市场动态进行分析，给出具体数据支持。
             """
             
-            headers = {
-                "Authorization": f"Bearer {self.API_KEY}",
-                "Content-Type": "application/json"
-            }
-            
-            data = {
-                "model": os.getenv('API_MODEL'),
-                "messages": [{"role": "user", "content": prompt}]
-            }
-
-            if self.API_URL.endswith('/'):
-                api_url = f"{self.API_URL}chat/completions"
-            else:
-                api_url = f"{self.API_URL}/v1/chat/completions"
-            
-            response = requests.post(
-                api_url,
-                headers=headers,
-                json=data,
-                timeout=self.API_TIMEOUT
-            )
-            
-            print(api_url)
-            print(data)
-            print(response.json())
-
-            if response.status_code == 200:
-                return response.json()['choices'][0]['message']['content']
-            else:
-                return "AI 分析暂时无法使用"
-                
-        except Exception as e:
-            print(f"AI 分析发生错误: {str(e)}")
-            return "AI 分析过程中发生错误"
-            
-    def get_recommendation(self, score):
-        """根据得分给出建议"""
-        if score >= 80:
-            return '强烈推荐买入'
-        elif score >= 60:
-            return '建议买入'
-        elif score >= 40:
-            return '观望'
-        elif score >= 20:
-            return '建议卖出'
-        else:
-            return '强烈建议卖出'
-            
-    def analyze_stock(self, stock_code, market_type='A'):
-        """分析单个股票"""
-        try:
-            # 获取股票数据
-            df = self.get_stock_data(stock_code, market_type)
-            
-            # 计算技术指标
-            df = self.calculate_indicators(df)
-            
-            # 评分系统
-            score = self.calculate_score(df)
-            
-            # 获取最新数据
-            latest = df.iloc[-1]
-            prev = df.iloc[-2]
-            
-            # 生成报告（保持原有格式）
-            report = {
-                'stock_code': stock_code,
-                'analysis_date': datetime.now().strftime('%Y-%m-%d'),
-                'score': score,
-                'price': latest['close'],
-                'price_change': (latest['close'] - prev['close']) / prev['close'] * 100,
-                'ma_trend': 'UP' if latest['MA5'] > latest['MA20'] else 'DOWN',
-                'rsi': latest['RSI'],
-                'macd_signal': 'BUY' if latest['MACD'] > latest['Signal'] else 'SELL',
-                'volume_status': 'HIGH' if latest['Volume_Ratio'] > 1.5 else 'NORMAL',
-                'recommendation': self.get_recommendation(score),
-                'ai_analysis': self.get_ai_analysis(df, stock_code)
-            }
-            
-            return report
-            
-        except Exception as e:
-            print(f"分析股票时出错: {str(e)}")
-            raise
-            
-    def scan_market(self, stock_list, min_score=60, market_type='A'):
-        """扫描市场，寻找符合条件的股票"""
-        recommendations = []
-        
-        for stock_code in stock_list:
-            try:
-                report = self.analyze_stock(stock_code, market_type)
-                if report['score'] >= min_score:
-                    recommendations.append(report)
-            except Exception as e:
-                print(f"分析股票 {stock_code} 时出错: {str(e)}")
-                continue
-                
-        # 按得分排序
-        recommendations.sort(key=lambda x: x['score'], reverse=True)
-        return recommendations
-=======
-import pandas as pd
-import numpy as np
-from datetime import datetime, timedelta
-import os
-import requests
-from typing import Dict, List, Optional, Tuple, Generator
-from dotenv import load_dotenv
-import json
-from logger import get_logger, get_stream_logger
-
-# 获取日志器
-logger = get_logger()
-stream_logger = get_stream_logger()
-
-class StockAnalyzer:
-    def __init__(self, initial_cash=1000000, custom_api_url=None, custom_api_key=None, custom_api_model=None):
-        
-        # 加载环境变量
-        load_dotenv()
-        
-        # 设置 API 配置，优先使用自定义配置，否则使用环境变量
-        self.API_URL = custom_api_url or os.getenv('API_URL')
-        self.API_KEY = custom_api_key or os.getenv('API_KEY')
-        self.API_MODEL = custom_api_model or os.getenv('API_MODEL', 'gpt-3.5-turbo')
-        
-        logger.debug(f"初始化StockAnalyzer: API_URL={self.API_URL}, API_MODEL={self.API_MODEL}, API_KEY={'已提供' if self.API_KEY else '未提供'}")
-        
-        # 配置参数
-        self.params = {
-            'ma_periods': {'short': 5, 'medium': 20, 'long': 60},
-            'rsi_period': 14,
-            'bollinger_period': 20,
-            'bollinger_std': 2,
-            'volume_ma_period': 20,
-            'atr_period': 14
-        }
-
-        
-    def get_stock_data(self, stock_code, market_type='A', start_date=None, end_date=None, ):
-        """获取股票数据"""
-        import akshare as ak
-        
-        if start_date is None:
-            start_date = (datetime.now() - timedelta(days=365)).strftime('%Y%m%d')
-        if end_date is None:
-            end_date = datetime.now().strftime('%Y%m%d')
-            
-        try:
-            # 根据市场类型获取数据
-            if market_type == 'A':
-                df = ak.stock_zh_a_hist(
-                    symbol=stock_code,
-                    start_date=start_date,
-                    end_date=end_date,
-                    adjust="qfq"
-                )
-                # A股数据列名映射
-            elif market_type == 'HK':
-                df = ak.stock_hk_daily(
-                    symbol=stock_code,
-                    adjust="qfq"
-                )
-            elif market_type == 'US':
-                df = ak.stock_us_hist(
-                    symbol=stock_code,
-                    start_date=start_date,
-                    end_date=end_date,
-                    adjust="qfq"
-                )
-            # elif market_type == 'CRYPTO':
-            #     df = ak.crypto_js_spot(
-            #         symbol=stock_code
-            #     )
-            else:
-                raise ValueError(f"不支持的市场类型: {market_type}")
-            
-            # 重命名列名以匹配分析需求
-            df = df.rename(columns={
-                "日期": "date",
-                "开盘": "open",
-                "收盘": "close",
-                "最高": "high",
-                "最低": "low",
-                "成交量": "volume"
-            })
-            
-            # 确保日期格式正确
-            df['date'] = pd.to_datetime(df['date'])
-            
-            # 数据类型转换
-            numeric_columns = ['open', 'close', 'high', 'low', 'volume']
-            df[numeric_columns] = df[numeric_columns].apply(pd.to_numeric, errors='coerce')
-            
-            # 删除空值
-            df = df.dropna()
-            
-            return df.sort_values('date')
-            
-        except Exception as e:
-            raise Exception(f"获取股票数据失败: {str(e)}")
-            
-    def calculate_ema(self, series, period):
-        """计算指数移动平均线"""
-        return series.ewm(span=period, adjust=False).mean()
-        
-    def calculate_rsi(self, series, period):
-        """计算RSI指标"""
-        delta = series.diff()
-        gain = (delta.where(delta > 0, 0)).rolling(window=period).mean()
-        loss = (-delta.where(delta < 0, 0)).rolling(window=period).mean()
-        rs = gain / loss
-        return 100 - (100 / (1 + rs))
-        
-    def calculate_macd(self, series):
-        """计算MACD指标"""
-        exp1 = series.ewm(span=12, adjust=False).mean()
-        exp2 = series.ewm(span=26, adjust=False).mean()
-        macd = exp1 - exp2
-        signal = macd.ewm(span=9, adjust=False).mean()
-        hist = macd - signal
-        return macd, signal, hist
-        
-    def calculate_bollinger_bands(self, series, period, std_dev):
-        """计算布林带"""
-        middle = series.rolling(window=period).mean()
-        std = series.rolling(window=period).std()
-        upper = middle + (std * std_dev)
-        lower = middle - (std * std_dev)
-        return upper, middle, lower
-        
-    def calculate_atr(self, df, period):
-        """计算ATR指标"""
-        high = df['high']
-        low = df['low']
-        close = df['close'].shift(1)
-        
-        tr1 = high - low
-        tr2 = abs(high - close)
-        tr3 = abs(low - close)
-        
-        tr = pd.concat([tr1, tr2, tr3], axis=1).max(axis=1)
-        return tr.rolling(window=period).mean()
-        
-    def calculate_indicators(self, df):
-        """计算技术指标"""
-        try:
-            # 计算移动平均线
-            df['MA5'] = self.calculate_ema(df['close'], self.params['ma_periods']['short'])
-            df['MA20'] = self.calculate_ema(df['close'], self.params['ma_periods']['medium'])
-            df['MA60'] = self.calculate_ema(df['close'], self.params['ma_periods']['long'])
-            
-            # 计算RSI
-            df['RSI'] = self.calculate_rsi(df['close'], self.params['rsi_period'])
-            
-            # 计算MACD
-            df['MACD'], df['Signal'], df['MACD_hist'] = self.calculate_macd(df['close'])
-            
-            # 计算布林带
-            df['BB_upper'], df['BB_middle'], df['BB_lower'] = self.calculate_bollinger_bands(
-                df['close'],
-                self.params['bollinger_period'],
-                self.params['bollinger_std']
-            )
-            
-            # 成交量分析
-            df['Volume_MA'] = df['volume'].rolling(window=self.params['volume_ma_period']).mean()
-            df['Volume_Ratio'] = df['volume'] / df['Volume_MA']
-            
-            # 计算ATR和波动率
-            df['ATR'] = self.calculate_atr(df, self.params['atr_period'])
-            df['Volatility'] = df['ATR'] / df['close'] * 100
-            
-            # 动量指标
-            df['ROC'] = df['close'].pct_change(periods=10) * 100
-            
-            return df
-            
-        except Exception as e:
-            print(f"计算技术指标时出错: {str(e)}")
-            raise
-            
-    def calculate_score(self, df):
-        """计算股票评分"""
-        try:
-            score = 0
-            latest = df.iloc[-1]
-            
-            # 趋势得分 (30分)
-            if latest['MA5'] > latest['MA20']:
-                score += 15
-            if latest['MA20'] > latest['MA60']:
-                score += 15
-                
-            # RSI得分 (20分)
-            if 30 <= latest['RSI'] <= 70:
-                score += 20
-            elif latest['RSI'] < 30:  # 超卖
-                score += 15
-                
-            # MACD得分 (20分)
-            if latest['MACD'] > latest['Signal']:
-                score += 20
-                
-            # 成交量得分 (30分)
-            if latest['Volume_Ratio'] > 1.5:
-                score += 30
-            elif latest['Volume_Ratio'] > 1:
-                score += 15
-                
-            return score
-            
-        except Exception as e:
-            print(f"计算评分时出错: {str(e)}")
-            raise
-            
-    def get_ai_analysis(self, df, stock_code, stream=False):
-        """使用 OpenAI 进行 AI 分析"""
-        try:
-            logger.info(f"开始AI分析股票 {stock_code}, 流式模式: {stream}")
-            recent_data = df.tail(14).to_dict('records')
-            
-            technical_summary = {
-                'trend': 'upward' if df.iloc[-1]['MA5'] > df.iloc[-1]['MA20'] else 'downward',
-                'volatility': f"{df.iloc[-1]['Volatility']:.2f}%",
-                'volume_trend': 'increasing' if df.iloc[-1]['Volume_Ratio'] > 1 else 'decreasing',
-                'rsi_level': df.iloc[-1]['RSI']
-            }
-            
-            prompt = f"""
-            分析股票 {stock_code}：
-
-            技术指标概要：
-            {technical_summary}
-            
-            近14日交易数据：
-            {recent_data}
-            
-            请提供：
-            1. 趋势分析（包含支撑位和压力位）
-            2. 成交量分析及其含义
-            3. 风险评估（包含波动率分析）
-            4. 短期和中期目标价位
-            5. 关键技术位分析
-            6. 具体交易建议（包含止损位）
-            
-            请基于技术指标和市场动态进行分析，给出具体数据支持。
-            """
-            
             logger.debug(f"生成的AI分析提示词: {prompt[:100]}...")
             
             # 检查API配置
@@ -602,14 +261,19 @@
                 return error_msg if not stream else (yield json.dumps({"error": error_msg}))
             
             # 标准化API URL
-            api_url = self.API_URL
-            if not (api_url.endswith('/chat/completions') or api_url.endswith('/v1/chat/completions')):
-                if api_url.endswith('/v1'):
-                    api_url = f"{api_url}/chat/completions"
-                elif api_url.endswith('/'):
-                    api_url = f"{api_url}v1/chat/completions"
-                else:
-                    api_url = f"{api_url}/v1/chat/completions"
+            if self.API_URL.endswith('/'):
+                api_url = f"{self.API_URL}chat/completions"
+            else:
+                api_url = f"{self.API_URL}/v1/chat/completions"
+            # 标准化API URL 
+            # api_url = self.API_URL
+            # if not (api_url.endswith('/chat/completions') or api_url.endswith('/v1/chat/completions')):
+            #     if api_url.endswith('/v1'):
+            #         api_url = f"{api_url}/chat/completions"
+            #     elif api_url.endswith('/'):
+            #         api_url = f"{api_url}v1/chat/completions"
+            #     else:
+            #         api_url = f"{api_url}/v1/chat/completions"
             
             logger.debug(f"标准化后的API URL: {api_url}")
             
@@ -916,5 +580,4 @@
                     error_json = json.dumps({'stock_code': stock_code, 'error': error_msg})
                     stream_logger.info(f"流式错误输出: {error_json}")
                     yield error_json
-            logger.info(f"流式扫描完成，处理了 {stock_count} 只股票")
->>>>>>> 6df78314
+            logger.info(f"流式扫描完成，处理了 {stock_count} 只股票")